--- conflicted
+++ resolved
@@ -1,7 +1,7 @@
 #!/usr/bin/env python
-"""Change the revision number in Release.py
+"""Change the revision number in release.py
 
-This edits in-place Release.py to update the revision number from bzr info. 
+This edits in-place release.py to update the revision number from bzr info. 
 
 Usage:
 
@@ -18,24 +18,15 @@
 
     pprint.pprint(ver)
 
-<<<<<<< HEAD
-rfile = open('../IPython/core/release.py','rb').read()
-newcont = re.sub(r'revision\s*=.*', "revision = '%s'" % ver['revno'], rfile)
-=======
-    rfile = open('../IPython/Release.py','rb').read()
+    rfile = open('../IPython/core/release.py','rb').read()
     newcont = re.sub(r'revision\s*=.*',
                      "revision = '%s'" % ver['revno'],
                      rfile)
->>>>>>> ec9810f7
 
     newcont = re.sub(r'^branch\s*=[^=].*',
                      "branch = '%s'"  % ver['branch-nick'],
                      newcont)
 
-<<<<<<< HEAD
-open('../IPython/core/release.py','wb').write(newcont)
-=======
-    f = open('../IPython/Release.py','wb')
+    f = open('../IPython/core/release.py','wb')
     f.write(newcont)
-    f.close()
->>>>>>> ec9810f7
+    f.close()